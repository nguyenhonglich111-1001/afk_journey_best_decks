# Standard library imports
import random
import sys
from collections import Counter
from itertools import combinations
from typing import List, Dict, Tuple, Set, Any, Optional
import multiprocessing
from tqdm import tqdm

# Local application imports
from crafting.base_crafting import BaseCrafting, State


def evaluate_deck_wrapper(args):
    """Helper function to allow instance methods to be used with multiprocessing."""
    simulator_instance, deck = args
    eval_results = simulator_instance.evaluate_deck(deck)
    return deck, eval_results


class CardSimulator:
    """
    Handles the simulation of card decks to find the ones with the highest
    expected score or highest consistency using Monte Carlo methods.
    """
    def __init__(
        self,
        crafting_instance: BaseCrafting,
        active_buff_id: Optional[str] = None,
        star_thresholds: Optional[List[int]] = None
    ) -> None:
        """
        Initializes the simulator.

        Args:
            crafting_instance: An object that inherits from BaseCrafting.
            active_buff_id: The unique identifier for a special item buff.
            star_thresholds: A list of scores to check for star-level consistency.
        """
        self.crafting = crafting_instance
        self.card_functions = self.crafting.get_card_functions()
        self.active_buff_id = active_buff_id
        self.star_thresholds = star_thresholds

<<<<<<< HEAD
    def evaluate_deck(self, deck: Tuple[str, ...], simulations: int = 50000) -> Dict[str, float]:
        """
        Runs a Monte Carlo simulation for a given deck to find its average and max score.
        """
        total_score = 0.0
        max_score = 0.0

        # This history object is persistent across all simulations for this one deck.
        # This allows the self-correcting PRD to work over a large sample size.
        prd_history = {
            'hc_plays': 0,
            'hc_successes': 0,
        }

        for _ in range(simulations):
            # Reset the state for each individual simulation run.
            state: State = {
                'yellow': 1,
                'blue': 1,
                'artisan_bonus': 0,
                'forge_expert_bonus': 0,
                'slow_cook_bonus_per_flip': 0,
                'charge_count': 0,
=======
    def evaluate_deck(self, deck: Tuple[str, ...], simulations: int = 50000) -> Dict[str, Any]:
        """
        Runs a Monte Carlo simulation for a given deck.

        Returns a dictionary containing the average score and other metrics based
        on the simulation mode (star chances or single-target consistency).
        """
        total_score = 0.0
        successful_runs_stars = [0] * len(self.star_thresholds) if self.star_thresholds else []

        for _ in range(simulations):
            # Reset the state for each simulation run
            state: State = {
                'yellow': 1, 'blue': 1, 'artisan_bonus': 0,
                'forge_expert_bonus': 0, 'slow_cook_bonus_per_flip': 0,
                'slow_cook_all_color_bonus': 0, 'charge_count': 0,
>>>>>>> bf693aff
                'first_forge_played': False,
                'fe_played_count': 0, # New state for compounding bonus
                # Pass a reference to the persistent history into each run.
                'prd_history': prd_history,
            }
            if self.active_buff_id:
                state[self.active_buff_id] = True

            shuffled_deck = random.sample(list(deck), len(deck))

            for card_name in shuffled_deck:
                func = self.card_functions.get(card_name)
                if func:
                    func(state)

<<<<<<< HEAD
            current_score = state['yellow'] * state['blue']
            total_score += current_score
            if current_score > max_score:
                max_score = current_score

        average_score = total_score / simulations if simulations > 0 else 0
        return {'average_score': average_score, 'max_score': float(max_score)}
=======
            final_score = state['yellow'] * state['blue']
            total_score += final_score

            # Check against star thresholds
            if self.star_thresholds:
                for i, threshold in enumerate(self.star_thresholds):
                    if final_score >= threshold:
                        successful_runs_stars[i] += 1

        # Prepare results
        results = {'score': total_score / simulations}
        if self.star_thresholds:
            results['star_chances'] = {
                f"{i+1}_star": (count / simulations) * 100
                for i, count in enumerate(successful_runs_stars)
            }
        
        return results
>>>>>>> bf693aff

    def find_best_decks(self, deck_sizes: List[int], top_n: int = 5) -> Dict[int, Any]:
        """
        Generates all possible unique decks, evaluates them, and returns the top
        results based on the simulation mode.
        """
        all_cards: List[str] = self.crafting.get_all_cards()

        print(f"Total available cards: {len(all_cards)}")
        print(f"Card pool: {self.crafting.get_card_pool_info()}")

        results: Dict[int, Any] = {}
        for size in deck_sizes:
            print(f"\n--- Evaluating decks of size {size} ---")
            if size > len(all_cards):
                print(f"Cannot form a deck of size {size}, not enough cards available.")
                continue

            unique_decks: Set[Tuple[str, ...]] = set(combinations(all_cards, size))

            deck_scores: List[Dict[str, Any]] = []
            num_decks = len(unique_decks)
            print(f"Found {num_decks} unique decks to evaluate...")

<<<<<<< HEAD
            for i, deck in enumerate(unique_decks):
                scores = self.evaluate_deck(deck)
                deck_scores.append({
                    'deck': Counter(deck),
                    'average_score': scores['average_score'],
                    'max_score': scores['max_score']
                })
=======
            tasks = [(self, deck) for deck in unique_decks]

            with multiprocessing.Pool() as pool:
                results_from_pool = list(tqdm(pool.imap_unordered(evaluate_deck_wrapper, tasks), total=num_decks, desc="Evaluating decks"))
>>>>>>> bf693aff

            for deck, eval_results in results_from_pool:
                deck_info = {
                    'deck': Counter(deck),
                    'score': eval_results.get('score', 0),
                    'star_chances': eval_results.get('star_chances', {})
                }
                deck_scores.append(deck_info)

            print("\nEvaluation complete.")

<<<<<<< HEAD
            deck_scores.sort(key=lambda x: x['average_score'], reverse=True)
            results[size] = deck_scores[:top_n]
=======
            # --- Analysis based on simulation mode ---
            if self.star_thresholds:
                best_decks_for_stars: Dict[str, Dict[str, Any]] = {}
                for i in range(1, len(self.star_thresholds) + 1):
                    star_key = f"{i}_star"
                    # Find the deck with the highest chance for this specific star
                    best_deck = max(
                        deck_scores,
                        key=lambda x: x.get('star_chances', {}).get(star_key, 0)
                    )
                    best_decks_for_stars[star_key] = best_deck
                results[size] = best_decks_for_stars
            else:
                # Default behavior: sort by highest average score
                deck_scores.sort(key=lambda x: x.get('score', 0), reverse=True)
                results[size] = deck_scores[:top_n]

        return results
>>>>>>> bf693aff

<|MERGE_RESOLUTION|>--- conflicted
+++ resolved
@@ -42,10 +42,12 @@
         self.active_buff_id = active_buff_id
         self.star_thresholds = star_thresholds
 
-<<<<<<< HEAD
-    def evaluate_deck(self, deck: Tuple[str, ...], simulations: int = 50000) -> Dict[str, float]:
+    def evaluate_deck(self, deck: Tuple[str, ...], simulations: int = 50000) -> Dict[str, Any]:
         """
-        Runs a Monte Carlo simulation for a given deck to find its average and max score.
+        Runs a Monte Carlo simulation for a given deck.
+
+        Returns a dictionary containing the average score and other metrics based
+        on the simulation mode (star chances or single-target consistency).
         """
         total_score = 0.0
         max_score = 0.0
@@ -56,25 +58,6 @@
             'hc_plays': 0,
             'hc_successes': 0,
         }
-
-        for _ in range(simulations):
-            # Reset the state for each individual simulation run.
-            state: State = {
-                'yellow': 1,
-                'blue': 1,
-                'artisan_bonus': 0,
-                'forge_expert_bonus': 0,
-                'slow_cook_bonus_per_flip': 0,
-                'charge_count': 0,
-=======
-    def evaluate_deck(self, deck: Tuple[str, ...], simulations: int = 50000) -> Dict[str, Any]:
-        """
-        Runs a Monte Carlo simulation for a given deck.
-
-        Returns a dictionary containing the average score and other metrics based
-        on the simulation mode (star chances or single-target consistency).
-        """
-        total_score = 0.0
         successful_runs_stars = [0] * len(self.star_thresholds) if self.star_thresholds else []
 
         for _ in range(simulations):
@@ -83,7 +66,6 @@
                 'yellow': 1, 'blue': 1, 'artisan_bonus': 0,
                 'forge_expert_bonus': 0, 'slow_cook_bonus_per_flip': 0,
                 'slow_cook_all_color_bonus': 0, 'charge_count': 0,
->>>>>>> bf693aff
                 'first_forge_played': False,
                 'fe_played_count': 0, # New state for compounding bonus
                 # Pass a reference to the persistent history into each run.
@@ -99,15 +81,6 @@
                 if func:
                     func(state)
 
-<<<<<<< HEAD
-            current_score = state['yellow'] * state['blue']
-            total_score += current_score
-            if current_score > max_score:
-                max_score = current_score
-
-        average_score = total_score / simulations if simulations > 0 else 0
-        return {'average_score': average_score, 'max_score': float(max_score)}
-=======
             final_score = state['yellow'] * state['blue']
             total_score += final_score
 
@@ -126,7 +99,6 @@
             }
         
         return results
->>>>>>> bf693aff
 
     def find_best_decks(self, deck_sizes: List[int], top_n: int = 5) -> Dict[int, Any]:
         """
@@ -151,20 +123,10 @@
             num_decks = len(unique_decks)
             print(f"Found {num_decks} unique decks to evaluate...")
 
-<<<<<<< HEAD
-            for i, deck in enumerate(unique_decks):
-                scores = self.evaluate_deck(deck)
-                deck_scores.append({
-                    'deck': Counter(deck),
-                    'average_score': scores['average_score'],
-                    'max_score': scores['max_score']
-                })
-=======
             tasks = [(self, deck) for deck in unique_decks]
 
             with multiprocessing.Pool() as pool:
                 results_from_pool = list(tqdm(pool.imap_unordered(evaluate_deck_wrapper, tasks), total=num_decks, desc="Evaluating decks"))
->>>>>>> bf693aff
 
             for deck, eval_results in results_from_pool:
                 deck_info = {
@@ -176,10 +138,6 @@
 
             print("\nEvaluation complete.")
 
-<<<<<<< HEAD
-            deck_scores.sort(key=lambda x: x['average_score'], reverse=True)
-            results[size] = deck_scores[:top_n]
-=======
             # --- Analysis based on simulation mode ---
             if self.star_thresholds:
                 best_decks_for_stars: Dict[str, Dict[str, Any]] = {}
@@ -198,5 +156,4 @@
                 results[size] = deck_scores[:top_n]
 
         return results
->>>>>>> bf693aff
 
