{
    "kitchen": [
        {
            "card_name": "Heat Control",
            "card_quantity": 4,
            "prd_config": {
                "base_chance": 0.50,
                "target_average": 1.0,
                "correction_factor": 1.0,
                "max_attempts": 10
            }
        },
        {
            "card_name": "Cut",
            "card_function": "Adds a random number from 4 to 8 to a random color.",
            "card_quantity": 3,
            "value_range": [4, 8]
        },
        {
            "card_name": "Season",
            "card_function": "Multiplies a random color by 2.",
            "card_quantity": 1
        },
        {
            "card_name": "Slow Cook",
<<<<<<< HEAD
            "card_function": "Adds +4 to the bonus of all future Heat Control flips.",
            "card_quantity": 2
=======
            "card_function": "All future Heat Control flips gain +2 to both colors.",
            "card_quantity": 1
>>>>>>> bf693aff
        }
    ],
    "forging": [
        {
            "card_name": "Forge Expert",
            "card_function": "Random color +3. All future Forge Expert cards gain +3",
            "card_quantity": 3,
            "attribute": "Artisan"
        },
        {
            "card_name": "Forge",
            "card_function": "Random color +5.",
            "card_quantity": 3,
            "attribute": "Artisan"
        },
        {
            "card_name": "Ignite",
            "card_function": "Random color x2",
            "card_quantity": 1
        },
        {
            "card_name": "Heat Up",
            "card_function": "All future cards attribute Artisan gain +3",
            "card_quantity": 2
        },
        {
            "card_name": "Charge",
            "card_function": "Next Artisan card x1 affect all colors.",
            "card_quantity": 2
        }
    ]
}<|MERGE_RESOLUTION|>--- conflicted
+++ resolved
@@ -23,13 +23,8 @@
         },
         {
             "card_name": "Slow Cook",
-<<<<<<< HEAD
-            "card_function": "Adds +4 to the bonus of all future Heat Control flips.",
-            "card_quantity": 2
-=======
             "card_function": "All future Heat Control flips gain +2 to both colors.",
             "card_quantity": 1
->>>>>>> bf693aff
         }
     ],
     "forging": [
