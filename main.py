--- conflicted
+++ resolved
@@ -250,14 +250,6 @@
             if not decks:
                 print("  No results.")
                 continue
-<<<<<<< HEAD
-            for i, result in enumerate(decks):
-                deck_str = ", ".join([f"{count}x {name}" for name, count in result['deck'].items()])
-                avg_score = result['average_score']
-                max_score = result['max_score']
-                print(f"  #{i+1}: Expected Score: {avg_score:.2f} | Max Score: {max_score:.0f}")
-                print(f"     Deck: {deck_str}")
-=======
 
             if star_thresholds:
                 for star_num in range(1, len(star_thresholds) + 1):
@@ -284,7 +276,6 @@
                     print(f"     Deck: {deck_str}")
 
 
->>>>>>> bf693aff
 
 if __name__ == "__main__":
     main()